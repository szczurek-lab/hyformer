from guacamol.assess_distribution_learning import DistributionMatchingGenerator
from jointformer.models.base import BaseModel, SmilesEncoder
from molecule_generation import load_model_from_directory, VaeWrapper
from molecule_generation.models.moler_vae import MoLeRVae
import os
from tqdm import tqdm
import torch
import numpy as np
from molecule_generation.utils.model_utils import load_vae_model_and_dataset
from molecule_generation.utils.moler_inference_server import _encode_from_smiles


class Moler(BaseModel, DistributionMatchingGenerator, SmilesEncoder):
    def __init__(self) -> None:
        super().__init__()
        self._model: MoLeRVae = None
        self._dataset = None
        self._tokenizer = None
        self._batch_size = None
        self._temperature = None
        self._top_k = None
        self._device = None

    def to_guacamole_generator(self, tokenizer, batch_size, temperature, top_k, device) -> DistributionMatchingGenerator:
        self._tokenizer = tokenizer
        self._batch_size = batch_size
        self._temperature = temperature
        self._top_k = top_k
        self._device = device
        return self
    
    def to_smiles_encoder(self, tokenizer, batch_size, device) -> SmilesEncoder:
        self._tokenizer = tokenizer
        self._batch_size = batch_size
        self._device = device
        return self

    def generate(self, number_samples: int):
        generated = []
        with self._model as model:
            for _ in tqdm(range(0, number_samples, self._batch_size), "Generating samples"):
                samples = model.sample(self._batch_size)
                generated.extend(samples)
<<<<<<< HEAD
        return generated

=======
        return generated[:number_samples]

    def encode(self, smiles: list[str]) -> np.ndarray:
        rets = []
        for i in tqdm(range(0, len(smiles), self._batch_size), "Encoding samples"):
            batch = smiles[i:i+self._batch_size]
            enc = _encode_from_smiles(self._dataset, self._model, batch)
            rets.extend(enc)
        return np.stack(rets, axis=0)
        
>>>>>>> d4e655bb
    def load_pretrained(self, filename, *args, **kwargs):
        self._dataset, self._model = load_vae_model_and_dataset(filename)
        assert isinstance(self._model, MoLeRVae), self._model
    
    @classmethod
    def from_config(cls, config):
        return cls()<|MERGE_RESOLUTION|>--- conflicted
+++ resolved
@@ -41,10 +41,6 @@
             for _ in tqdm(range(0, number_samples, self._batch_size), "Generating samples"):
                 samples = model.sample(self._batch_size)
                 generated.extend(samples)
-<<<<<<< HEAD
-        return generated
-
-=======
         return generated[:number_samples]
 
     def encode(self, smiles: list[str]) -> np.ndarray:
@@ -54,8 +50,7 @@
             enc = _encode_from_smiles(self._dataset, self._model, batch)
             rets.extend(enc)
         return np.stack(rets, axis=0)
-        
->>>>>>> d4e655bb
+
     def load_pretrained(self, filename, *args, **kwargs):
         self._dataset, self._model = load_vae_model_and_dataset(filename)
         assert isinstance(self._model, MoLeRVae), self._model
