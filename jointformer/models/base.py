import abc
import inspect
import logging
import torch

from guacamol.assess_distribution_learning import DistributionMatchingGenerator
from torch import nn
from typing import Optional

console = logging.getLogger(__name__)


class BaseModel(nn.Module, abc.ABC):

    @abc.abstractmethod
    def to_guacamole_generator(self, tokenizer, batch_size, temperature, top_k, device) -> DistributionMatchingGenerator:
        pass

    @abc.abstractmethod
    def load_pretrained(self, filename, device='cpu'):
        pass
<<<<<<< HEAD
    
    @abc.abstractmethod
    def estimate_mfu(self, fwdbwd_per_iter, dt):
        pass
    
    @abc.abstractmethod
    def initialize_parameters(self):
        pass

    @abc.abstractmethod
    def get_num_params(self, non_embedding=True):
        pass

    @abc.abstractmethod
    def configure_optimizers(self, weight_decay, learning_rate, betas, device_type):
        pass
    
    @abc.abstractmethod
    def get_loss(
            self,
            input_ids: Optional[torch.Tensor] = None,
            attention_mask: Optional[torch.Tensor] = None,
            labels: Optional[torch.Tensor] = None,
            properties: Optional[torch.Tensor] = None,
            task: Optional[str] = None):
        pass
    
    @abc.abstractmethod
    def predict(
            self,
            input_ids: Optional[torch.Tensor] = None,
            attention_mask: Optional[torch.Tensor] = None
           ):
=======

    @classmethod
    @abc.abstractmethod
    def from_config(cls, config):
>>>>>>> 6fead8ce
        pass<|MERGE_RESOLUTION|>--- conflicted
+++ resolved
@@ -19,7 +19,6 @@
     @abc.abstractmethod
     def load_pretrained(self, filename, device='cpu'):
         pass
-<<<<<<< HEAD
     
     @abc.abstractmethod
     def estimate_mfu(self, fwdbwd_per_iter, dt):
@@ -53,10 +52,9 @@
             input_ids: Optional[torch.Tensor] = None,
             attention_mask: Optional[torch.Tensor] = None
            ):
-=======
+        pass
 
     @classmethod
     @abc.abstractmethod
     def from_config(cls, config):
->>>>>>> 6fead8ce
         pass