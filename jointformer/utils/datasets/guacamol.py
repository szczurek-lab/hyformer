import os
import torch

from urllib.request import urlretrieve
from typing import Optional

from jointformer.utils.properties.auto import AutoTarget
from jointformer.configs.dataset import DatasetConfig
from jointformer.utils.datasets.sequence import SequentialDataset
from jointformer.utils.data import read_strings_from_file


DEFAULT_DATA_SUBDIR = 'data/guacamol'
DATA_FILENAME = 'smiles.txt'

GUACAMOL_URL = {
    'train': "https://ndownloader.figshare.com/files/13612760",
    'val': "https://ndownloader.figshare.com/files/13612766",
    'test': "https://ndownloader.figshare.com/files/13612757",
    'all': "https://ndownloader.figshare.com/files/13612745"
}


class GuacamolDataset(SequentialDataset):
    
    def __init__(self, *args, **kwargs):
        super().__init__(*args, **kwargs)
<<<<<<< HEAD
        if self.target is not None:
            self.target = self.target.squeeze(1) # TODO: delete __init__ - hotfix
=======
>>>>>>> 1bbfae83

    @staticmethod
    def _download_data(data_filepath: str, split: str) -> None:
        print(f"Downloading data into {data_filepath}")
        os.makedirs(os.path.dirname(data_filepath), exist_ok=True)
        urlretrieve(GUACAMOL_URL[split], data_filepath)
    
    @staticmethod
    def _download_target(data_filepath: str, target_filepath: str, target_label: str) -> None:
        print(f"Downloading target into {target_filepath}")
        data = read_strings_from_file(data_filepath)
        oracle = AutoTarget.from_target_label(target_label)
        target = oracle(data)
        torch.save(target, target_filepath)
        
    @classmethod
<<<<<<< HEAD
    def from_config(cls, config: DatasetConfig, split: Optional[str] = None, seed: Optional[int] = None, root: Optional[str] = None):
=======
    def from_config(cls, config: DatasetConfig, split: Optional[str] = None, seed: Optional[int] = None, root: str = None, num_samples: Optional[int] = None):
>>>>>>> 1bbfae83
        
        if split is None:
            split = config.split
        
        if num_samples is None:
            num_samples = config.num_samples if config.num_samples is not None else ''  # treathed as None by os.path.join

<<<<<<< HEAD
        if root is None:
            root = "."

        # Download data and target
        data_filepath = os.path.join(root, DEFAULT_DATA_SUBDIR, split, DATA_FILENAME)
=======
        data_filepath = os.path.join(root, DEFAULT_DATA_SUBDIR, split, str(num_samples),'' if seed is None else f'seed_{seed}', DATA_FILENAME)
>>>>>>> 1bbfae83
        if not os.path.exists(data_filepath):
            cls._download_data(data_filepath, split)

        if config.target_label is not None:
            target_filepath = os.path.join(root, DEFAULT_DATA_SUBDIR, split, str(num_samples),'' if seed is None else f'seed_{seed}', f"{config.target_label}.npy")
            if not os.path.exists(target_filepath):
                cls._download_target(data_filepath, target_filepath, config.target_label)
        else:
            target_filepath = None
        
        return cls._from_filepath(
            root=None,
            data_filepath=data_filepath,
            target_filepath=target_filepath,
            transform=config.transform,
            target_transform=config.target_transform,
            seed=seed,
            num_samples=config.num_samples,
            task_type=config.task_type
        )<|MERGE_RESOLUTION|>--- conflicted
+++ resolved
@@ -25,11 +25,6 @@
     
     def __init__(self, *args, **kwargs):
         super().__init__(*args, **kwargs)
-<<<<<<< HEAD
-        if self.target is not None:
-            self.target = self.target.squeeze(1) # TODO: delete __init__ - hotfix
-=======
->>>>>>> 1bbfae83
 
     @staticmethod
     def _download_data(data_filepath: str, split: str) -> None:
@@ -46,11 +41,7 @@
         torch.save(target, target_filepath)
         
     @classmethod
-<<<<<<< HEAD
-    def from_config(cls, config: DatasetConfig, split: Optional[str] = None, seed: Optional[int] = None, root: Optional[str] = None):
-=======
     def from_config(cls, config: DatasetConfig, split: Optional[str] = None, seed: Optional[int] = None, root: str = None, num_samples: Optional[int] = None):
->>>>>>> 1bbfae83
         
         if split is None:
             split = config.split
@@ -58,15 +49,7 @@
         if num_samples is None:
             num_samples = config.num_samples if config.num_samples is not None else ''  # treathed as None by os.path.join
 
-<<<<<<< HEAD
-        if root is None:
-            root = "."
-
-        # Download data and target
-        data_filepath = os.path.join(root, DEFAULT_DATA_SUBDIR, split, DATA_FILENAME)
-=======
         data_filepath = os.path.join(root, DEFAULT_DATA_SUBDIR, split, str(num_samples),'' if seed is None else f'seed_{seed}', DATA_FILENAME)
->>>>>>> 1bbfae83
         if not os.path.exists(data_filepath):
             cls._download_data(data_filepath, split)
 
