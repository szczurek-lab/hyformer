--- conflicted
+++ resolved
@@ -59,15 +59,9 @@
         self.predictor_num_heads = predictor_num_heads
         self.prediction_hidden_dim = prediction_hidden_dim
         self.set_separate_task_tokens = set_separate_task_tokens
-<<<<<<< HEAD
-        if self.model_name not in ["Moler", "RegressionTransformer"]:
+        if self.model_name not in ["Moler", "UniMol", "RegressionTransformer"]:
             self._post_init()
         
-
-=======
-        if self.model_name not in ["Moler", "UniMol"]:
-            self._post_init()
->>>>>>> b1525c9c
     def _post_init(self):
         if self.embedding_dim is not None and self.num_heads is not None:
             assert self.embedding_dim % self.num_heads == 0, "Embedding dimension must be 0 modulo number of heads."
